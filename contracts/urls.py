from django.urls import path

<<<<<<< HEAD
from contracts.views import ContractsListView, ContractsDetailView, ContractsUpdateView, ContractsCreateView, ContractDeleteView
=======
from contracts.views import (
    ContractDeleteView,
    ContractsCreateView,
    ContractsDetailView,
    ContractsListView,
    ContractsUpdateView,
)
>>>>>>> 3758dd08

app_name = "contracts"

urlpatterns: list[path] = [
    path("", ContractsListView.as_view(), name="list"),
    path("<int:pk>/", ContractsDetailView.as_view(), name="detail"),
    path("create/", ContractsCreateView.as_view(), name="create"),
    path("<int:pk>/update/", ContractsUpdateView.as_view(), name="update"),
    path("<int:pk>/delete/", ContractDeleteView.as_view(), name="delete"),
]<|MERGE_RESOLUTION|>--- conflicted
+++ resolved
@@ -1,8 +1,5 @@
 from django.urls import path
 
-<<<<<<< HEAD
-from contracts.views import ContractsListView, ContractsDetailView, ContractsUpdateView, ContractsCreateView, ContractDeleteView
-=======
 from contracts.views import (
     ContractDeleteView,
     ContractsCreateView,
@@ -10,7 +7,6 @@
     ContractsListView,
     ContractsUpdateView,
 )
->>>>>>> 3758dd08
 
 app_name = "contracts"
 
