<<<<<<< HEAD
from django.contrib import admin
from django.http import HttpRequest

=======
from typing import Optional

from django.contrib import admin
from django.http import HttpRequest

>>>>>>> 3758dd08
from .models import Contract


@admin.register(Contract)
class ContractAdmin(admin.ModelAdmin):
    """
    Admin interface configuration for Contract model.

<<<<<<< HEAD
    Provides management interface for contracts with list display,
    filtering, search functionality, and organized field grouping.
    """

    list_display = (
        "name",
        "product",
        "start_date",
        "end_date",
        "cost",
        "created_at"
    )
=======
    Features:
    - List display with contract details and key information
    - Filtering by dates, product, and creation time
    - Search functionality across contract names and products
    - Organized field grouping in edit forms
    - Automatic readonly fields management for timestamps
    """

    list_display = ("name", "product", "start_date", "end_date", "cost", "created_at")
>>>>>>> 3758dd08

    list_filter = (
        "start_date",
        "end_date",
        "product",
        "created_at",
    )

    search_fields = (
        "name",
        "product__name",
    )

    list_per_page = 20

    fieldsets = (
        ("Contract Information", {
            "fields": (
                "name",
                "product",
            )
        }),
        ("Dates & Financial", {
            "fields": (
                "start_date",
                "end_date",
                "cost",
            )
        }),
        ("Document", {
<<<<<<< HEAD
            "fields": (
                "document",
            )
        }),
    )

    def get_readonly_fields(self, request: HttpRequest, obj: Contract = None) -> tuple:
        """
        Return readonly fields based on object state.
=======
            "fields": ("document",)
        }),
    )

    def get_readonly_fields(self, request: HttpRequest, obj: Optional[Contract] = None) -> Optional[tuple]:
        """
        Return readonly fields based on object state.

        Args:
            request: The current HTTP request
            obj: The Contract instance being edited (None for new objects)

        Returns:
            tuple: Readonly fields for the form
>>>>>>> 3758dd08
        """
        if obj:
            return ("created_at", "updated_at")
        return ()<|MERGE_RESOLUTION|>--- conflicted
+++ resolved
@@ -1,14 +1,8 @@
-<<<<<<< HEAD
-from django.contrib import admin
-from django.http import HttpRequest
-
-=======
 from typing import Optional
 
 from django.contrib import admin
 from django.http import HttpRequest
 
->>>>>>> 3758dd08
 from .models import Contract
 
 
@@ -17,20 +11,6 @@
     """
     Admin interface configuration for Contract model.
 
-<<<<<<< HEAD
-    Provides management interface for contracts with list display,
-    filtering, search functionality, and organized field grouping.
-    """
-
-    list_display = (
-        "name",
-        "product",
-        "start_date",
-        "end_date",
-        "cost",
-        "created_at"
-    )
-=======
     Features:
     - List display with contract details and key information
     - Filtering by dates, product, and creation time
@@ -40,7 +20,6 @@
     """
 
     list_display = ("name", "product", "start_date", "end_date", "cost", "created_at")
->>>>>>> 3758dd08
 
     list_filter = (
         "start_date",
@@ -71,33 +50,8 @@
             )
         }),
         ("Document", {
-<<<<<<< HEAD
-            "fields": (
-                "document",
-            )
-        }),
-    )
-
-    def get_readonly_fields(self, request: HttpRequest, obj: Contract = None) -> tuple:
-        """
-        Return readonly fields based on object state.
-=======
             "fields": ("document",)
         }),
     )
 
-    def get_readonly_fields(self, request: HttpRequest, obj: Optional[Contract] = None) -> Optional[tuple]:
-        """
-        Return readonly fields based on object state.
-
-        Args:
-            request: The current HTTP request
-            obj: The Contract instance being edited (None for new objects)
-
-        Returns:
-            tuple: Readonly fields for the form
->>>>>>> 3758dd08
-        """
-        if obj:
-            return ("created_at", "updated_at")
-        return ()+# Register your models here.