--- conflicted
+++ resolved
@@ -1,20 +1,12 @@
 from typing import Any, Type
 
 from django.contrib.auth.mixins import PermissionRequiredMixin
-<<<<<<< HEAD
-from django.db.models import QuerySet
-=======
->>>>>>> 3758dd08
 from django.urls import reverse_lazy
 from django.views.generic import (
     CreateView,
     DeleteView,
     DetailView,
     ListView,
-<<<<<<< HEAD
-    TemplateView,
-=======
->>>>>>> 3758dd08
     UpdateView,
 )
 
@@ -24,8 +16,6 @@
 
 class ContractsListView(PermissionRequiredMixin, ListView):
     """
-<<<<<<< HEAD
-=======
     Displays a paginated list of all contracts.
 
     Attributes:
@@ -35,7 +25,6 @@
         paginate_by (int): Number of items per page
         context_object_name (str): Name of the context variable containing
             the contracts list
->>>>>>> 3758dd08
     """
 
     permission_required = "contracts.view_contract"
@@ -47,15 +36,12 @@
 
 class ContractsDetailView(PermissionRequiredMixin, DetailView):
     """
-<<<<<<< HEAD
-=======
     Displays detailed information about a single contract.
 
     Attributes:
         permission_required (str): Permission required to access this view
         model (Type[Contract]): Model class this view operates on
         template_name (str): Path to the template used for rendering
->>>>>>> 3758dd08
     """
 
     permission_required = "contracts.view_contract"
@@ -65,8 +51,6 @@
 
 class ContractsUpdateView(PermissionRequiredMixin, UpdateView):
     """
-<<<<<<< HEAD
-=======
     Handles editing of an existing contract.
 
     Attributes:
@@ -74,7 +58,6 @@
         model (Type[Contract]): Model class this view operates on
         template_name (str): Path to the template used for rendering
         form_class (Type[ContractForm]): Form class used for editing
->>>>>>> 3758dd08
     """
 
     permission_required = "contracts.change_contract"
@@ -82,10 +65,6 @@
     template_name: str = "contracts/contracts-update.html"
     form_class: Type[ContractForm] = ContractForm
 
-<<<<<<< HEAD
-
-=======
->>>>>>> 3758dd08
     def get_success_url(self) -> Any:
         """Returns URL to redirect to after successful update."""
         return self.object.get_absolute_url()
@@ -93,8 +72,6 @@
 
 class ContractsCreateView(PermissionRequiredMixin, CreateView):
     """
-<<<<<<< HEAD
-=======
     Handles creation of new contracts.
 
     Attributes:
@@ -103,7 +80,6 @@
         template_name (str): Path to the template used for rendering
         form_class (Type[ContractForm]): Form class used for creation
         success_url (str): URL to redirect to after successful creation
->>>>>>> 3758dd08
     """
 
     permission_required = "contracts.add_contract"
@@ -113,10 +89,6 @@
     success_url: str = reverse_lazy("contracts:list")
 
 
-<<<<<<< HEAD
-class  ContractDeleteView(PermissionRequiredMixin, DeleteView):
-    """
-=======
 class ContractDeleteView(PermissionRequiredMixin, DeleteView):
     """
     Handles deletion of contracts.
@@ -126,7 +98,6 @@
         model (Type[Contract]): Model class this view operates on
         template_name (str): Path to the template used for rendering
         success_url (str): URL to redirect to after successful deletion
->>>>>>> 3758dd08
     """
 
     permission_required = "contracts.delete_contract"
