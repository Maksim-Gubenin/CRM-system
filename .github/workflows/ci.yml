--- conflicted
+++ resolved
@@ -24,20 +24,13 @@
           virtualenvs-create: true
           virtualenvs-in-project: true
 
-      - name: Load cached venv
-        id: cached-poetry-dependencies
-        uses: actions/cache@v3
-        with:
-          path: .venv
-          key: venv-${{ runner.os }}-${{ hashFiles('**/poetry.lock') }}
+      - name: Install dependencies with explicit pylint-django
+        run: |
+          poetry install --no-interaction --with dev --no-cache
+          poetry add --group dev pylint-django@^2.6.1
 
-      - name: Install dependencies
-        run: |
-<<<<<<< HEAD
-          poetry install --no-interaction --with dev 
-=======
-          poetry install --no-interaction --no-root --with dev
->>>>>>> 9c2d5172
+      - name: Verify pylint-django installation
+        run: poetry run python -c "import pylint_django; print('pylint-django installed successfully')"
 
       - name: Run Black
         run: poetry run black --check .
@@ -48,7 +41,7 @@
       - name: Run Flake8
         run: poetry run flake8 .
 
-      - name: Run Pylint
+      - name: Run Pylint with django plugin
         run: poetry run pylint --recursive=y . --load-plugins=pylint_django
 
       - name: Run MyPy
@@ -72,19 +65,9 @@
           virtualenvs-create: true
           virtualenvs-in-project: true
 
-<<<<<<< HEAD
-      - name: Load cached venv
-        id: cached-poetry-dependencies
-        uses: actions/cache@v3
-        with:
-          path: .venv
-          key: venv-${{ runner.os }}-${{ hashFiles('**/poetry.lock') }}
-
-=======
->>>>>>> 9c2d5172
       - name: Install dependencies
         run: |
-          poetry install --no-interaction --with dev
+          poetry install --no-interaction --with dev --no-cache
 
       - name: Run Django tests with coverage
         run: |
